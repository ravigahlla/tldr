--- conflicted
+++ resolved
@@ -1,29 +1,15 @@
-from setuptools import setup, find_packages
+from setuptools import setup
 
 setup(
     name='stratecheryGPT',
     version='0.1',
     packages=[''],
     install_requires=[
-        'requests>=2.24.0',
-        'tiktoken>=0.1.0',  # Adjust the version as necessary
-        'openai>=0.10.2'  # Adjust the version as necessary
+        'urllib3<2.0'  # a macOS issue, see https://github.com/urllib3/urllib3/issues/3020
     ],
     url='',
     license='MIT',
     author='Ravinder Singh',
     author_email='ravigahlla@gmail.com',
-    description='a summarizer for Stratechery emails, using GPT',
-    long_description=open('README.md').read(),
-    long_description_content_type='text/markdown',
-<<<<<<< HEAD
-=======
-    url='https://github.com/ravigahlla/stratecheryGPT.git',
->>>>>>> b9a0ee2d
-    classifiers=[
-        'Programming Language :: Python :: 3',
-        'License :: OSI Approved :: MIT License',
-        'Operating System :: OS Independent',
-    ],
-    python_requires='>=3.6',
+    description='a summarizer for Stratechery emails, using GPT'
 )